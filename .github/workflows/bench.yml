--- conflicted
+++ resolved
@@ -20,12 +20,8 @@
     name: Criterion benchmark
     runs-on: ubuntu-latest
     steps:
-<<<<<<< HEAD
-      - uses: actions/checkout@11bd71901bbe5b1630ceea73d27597364c9af683 # v4.2.2
-      - uses: boa-dev/criterion-compare-action@adfd3a94634fe2041ce5613eb7df09d247555b87 # v3.2.4
-=======
       - name: Checkout to init the repository
-        uses: actions/checkout@v4
+        uses: actions/checkout@11bd71901bbe5b1630ceea73d27597364c9af683 # v4.2.2
       - name: Get PR base branch name
         run: |
           branchName=$(curl -s https://api.github.com/repos/${{ github.repository }}/pulls/${{ github.event.issue.number }} | python3 -c "import sys, json; print(json.load(sys.stdin)['base']['ref'])")
@@ -33,8 +29,7 @@
         env:
           GITHUB_TOKEN: ${{ secrets.GITHUB_TOKEN }}
       - name: Compares PR branch to target
-        uses: boa-dev/criterion-compare-action@v3
->>>>>>> 014cbbea
+        uses: boa-dev/criterion-compare-action@adfd3a94634fe2041ce5613eb7df09d247555b87 # v3.2.4
         with:
           branchName: ${{ env.branchName }}
           benchName: "bench_archive"
