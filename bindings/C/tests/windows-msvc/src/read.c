#include <Windows.h>
#include <stdio.h>
#include <inttypes.h>
#ifdef __cplusplus
#include "mla.hpp"
#define MLA_STATUS(x) MLAStatus::x
#else
#include "mla.h"
#define MLA_STATUS(x) (x)
#endif

static int32_t read_cb_win(uint8_t *buffer, uint32_t buffer_len, void *context, uint32_t *bytes_read)
{
    HANDLE hFile = (HANDLE)context;
    if (ReadFile(hFile, buffer, buffer_len, (LPDWORD)bytes_read, NULL))
        return 0;
    return GetLastError();
}

static int32_t read_cb(uint8_t *buffer, uint32_t buffer_len, void *context, uint32_t *bytes_read)
{
    FILE *f = (FILE *)context;
    *bytes_read = (uint32_t)fread(buffer, 1, buffer_len, f);
    return 0;
}

static int32_t seek_cb(int64_t offset, int32_t whence, void *context, uint64_t *new_pos)
{
    FILE *f = (FILE *)context;
    if (!_fseeki64(f, offset, whence))
    {
        *new_pos = (uint64_t)_ftelli64(f);
        return 0;
    }

    return errno;
}

static int32_t write_cb(const uint8_t *pBuffer, uint32_t length, void *context, uint32_t *pBytesWritten)
{
    FILE *f = (FILE *)context;
    size_t res = fwrite(pBuffer, 1, length, f);
    *pBytesWritten = (uint32_t)res;
    if (ferror(f))
    {
        return errno;
    }
    return 0;
}

static int32_t flush_cb(void *context)
{
    FILE *f = (FILE *)context;
    if (fflush(f) != 0)
    {
        return errno;
    }
    return 0;
}

static int32_t file_cb(void *context, const uint8_t *filename, uintptr_t filename_len, struct FileWriter *file_writer)
{
    (void)(context);
    // Copy filename to a zero terminated buffer
    char *szFilename = (char *)calloc(1, filename_len + 1);
    if (!szFilename)
        return -1;
    memcpy(szFilename, filename, filename_len);
    // !!! in real-world code, do security checks on filenames !!!
    char *szOutput = (char *)malloc(strlen(szFilename) + 11); // len("extracted/") + 1
    sprintf_s(szOutput, strlen(szFilename) + 11, "extracted/%s", szFilename);

    free(szFilename);

    FILE *ofile;
    if (fopen_s(&ofile, szOutput, "wb") != 0)
        return -2;

    free(szOutput);

    file_writer->context = ofile;
    file_writer->write_callback = write_cb;
    file_writer->flush_callback = flush_cb;

    return 0;
}

int test_reader_info()
{
    MLAStatus status;

    ArchiveInfo archive_info;
    HANDLE hFile = CreateFile(TEXT("../../../../samples/archive_v2.mla"), GENERIC_READ, FILE_SHARE_READ, NULL, OPEN_ALWAYS, FILE_ATTRIBUTE_NORMAL, NULL);
    if (hFile == INVALID_HANDLE_VALUE)
    {
        fprintf(stderr, " [!] Cannot open file: %d\n", GetLastError());
        return 1;
    }

    status = mla_roarchive_info(read_cb_win, hFile, &archive_info);
    if (status != MLA_STATUS(MLA_STATUS_SUCCESS))
    {
        fprintf(stderr, " [!] Archive info failed with code %" PRIX64 "\n", (uint64_t)status);
        CloseHandle(hFile);
        return (int)status;
    }
    if (archive_info.version != 2)
    {
        fprintf(stderr, " [!] Invalid MLA archive version %x\n", archive_info.version);
        CloseHandle(hFile);
        return 1;
    }

    if (archive_info.is_encryption_enabled != 1)
    {
        fprintf(stderr, " [!] Encryption should be enabled");
        CloseHandle(hFile);
        return 2;
    }

    printf("SUCCESS\n");
    CloseHandle(hFile);
    return 0;
}

int test_reader_extract()
{
    FILE *kf;

    if (fopen_s(&kf, "../../../../samples/test_mlakey_archive_v2.mlapriv", "rb") != 0)
    {
        fprintf(stderr, " [!] Could not open private key file\n");
        return errno;
    }
    if (fseek(kf, 0, SEEK_END))
    {
        fprintf(stderr, " [!] Could not open private key file\n");
        fclose(kf);
        return errno;
    }

    CreateDirectory(TEXT("extracted"), NULL);

    long keySize = ftell(kf);
    if (keySize <= 0) {
        fprintf(stderr, " [!] Invalid key file size\n");
        fclose(kf);
        return 1;
    }

    rewind(kf);

<<<<<<< HEAD
    char *keyData = malloc((size_t)keySize);
=======
    uint8_t *keyData = (uint8_t *)malloc((size_t)keySize);
>>>>>>> fdbf274e
    if (!keyData) {
        fprintf(stderr, " [!] Memory allocation failed\n");
        fclose(kf);
        return ENOMEM;
    }

    if (keySize != (long)fread(keyData, sizeof *keyData, keySize, kf))
    {
        fprintf(stderr, " [!] Could not read private key file\n");
        free(keyData);
        return ferror(kf);
    }

    fclose(kf);

    MLAReaderConfigHandle hConfig = NULL;
    const char *const keys[] = {(const char *const) keyData};
    MLAStatus status = create_mla_reader_config_with_private_keys(&hConfig, keys, 1);
    if (status != MLA_STATUS(MLA_STATUS_SUCCESS))
    {
        fprintf(stderr, " [!] Private key set failed with code %" PRIX64 "\n", (uint64_t)status);
        free(keyData);
        return (int)status;
    }

    FILE *f;
    if (fopen_s(&f, "../../../../samples/archive_v2.mla", "rb"))
    {
        fprintf(stderr, " [!] Cannot open file: %d\n", errno);
        free(keyData);
        return 1;
    }

    status = mla_roarchive_extract(&hConfig, read_cb, seek_cb, file_cb, 0, f);
    if (status != MLA_STATUS(MLA_STATUS_SUCCESS))
    {
        fprintf(stderr, " [!] Archive read failed with code %" PRIX64 "\n", (uint64_t)status);
        fclose(f);
        free(keyData);
        return (int)status;
    }

    free(keyData);
    fclose(f);

    printf("SUCCESS\n");
    return 0;
}<|MERGE_RESOLUTION|>--- conflicted
+++ resolved
@@ -150,11 +150,7 @@
 
     rewind(kf);
 
-<<<<<<< HEAD
-    char *keyData = malloc((size_t)keySize);
-=======
     uint8_t *keyData = (uint8_t *)malloc((size_t)keySize);
->>>>>>> fdbf274e
     if (!keyData) {
         fprintf(stderr, " [!] Memory allocation failed\n");
         fclose(kf);
