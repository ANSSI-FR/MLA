--- conflicted
+++ resolved
@@ -13,27 +13,12 @@
 Or build from source:
 
 **Install maturin:**  
-<<<<<<< HEAD
-
-`maturin` is a tool for building and publishing Rust-based Python packages.
-You can install it via pip:
-
-```sh
-pip install maturin
-```
-
-Or, if you prefer, via cargo:
-```sh
-cargo install maturin
-```
-=======
    `maturin` is a tool for building and publishing Rust-based Python packages.  
    You can install it via pipx:
 
    ```sh
    pipx install maturin
    ```
->>>>>>> 8946f719
 
 **Build the Python wheel:**
 
@@ -45,17 +30,11 @@
 
 **(Alternative) Install directly into a Python virtual environment:**
 
-<<<<<<< HEAD
-```sh
-maturin develop
-```
-=======
    ```sh
    python -m venv .venv
    source .venv/bin/activate
    maturin develop
    ```
->>>>>>> 8946f719
 
 This builds and installs the package for development.
 
