use std::{
    borrow::Cow,
    collections::HashMap,
    fs::File,
    io::{self, Read},
    sync::Mutex,
};

use ml_kem::EncodedSizeUser;
use mla::{
    ArchiveReader, ArchiveWriter, Layers,
    config::{ArchiveReaderConfig, ArchiveWriterConfig},
    crypto::hybrid::{HybridPrivateKey, HybridPublicKey},
};
use mlakey_parser::{parse_mlakey_privkey, parse_mlakey_pubkey};
use pyo3::{
    create_exception,
    exceptions::{PyKeyError, PyRuntimeError, PyTypeError},
    prelude::*,
    types::{PyBytes, PyString, PyTuple, PyType},
};

// -------- Error handling --------

/// Wrapper over MLA custom error, due to the "orphan rule"
/// - WrappedMLA: MLA specifics errors
/// - WrappedPy: Python related errors
#[derive(Debug)]
enum WrappedError {
    WrappedMLA(mla::errors::Error),
    WrappedPy(PyErr),
}

// Add a dedicated MLA Exception (mla.MLAError) and associated sub-Exception
// IOError and AssertionError are not mapped, as they already map to Python Exception
create_exception!(mla, MLAError, pyo3::exceptions::PyException);
create_exception!(mla, WrongMagic, MLAError, "Wrong magic, must be \"MLA\"");
create_exception!(
    mla,
    UnsupportedVersion,
    MLAError,
    "Unsupported version, must be 1"
);
create_exception!(
    mla,
    InvalidKeyFormat,
    MLAError,
    "Supplied MLA key is not in the expected format"
);
create_exception!(
    mla,
    WrongBlockSubFileType,
    MLAError,
    "Wrong BlockSubFile magic has been encountered. Is the deserializion tarting at the beginning of a block?"
);
create_exception!(
    mla,
    UTF8ConversionError,
    MLAError,
    "An error has occurred while converting into UTF8. This error could"
);
create_exception!(
    mla,
    FilenameTooLong,
    MLAError,
    "Filenames have a limited size `FILENAME_MAX_SIZE`"
);
create_exception!(
    mla,
    WrongArchiveWriterState,
    MLAError,
    "The writer state is not in the expected state for the current operation"
);
create_exception!(
    mla,
    WrongReaderState,
    MLAError,
    "The reader state is not in the expected state for the current operation"
);
create_exception!(
    mla,
    WrongWriterState,
    MLAError,
    "The writer state is not in the expected state for the current operation"
);
create_exception!(
    mla,
    RandError,
    MLAError,
    "Error with the inner random generator"
);
create_exception!(
    mla,
    PrivateKeyNeeded,
    MLAError,
    "A Private Key is required to decrypt the encrypted cipher key"
);
create_exception!(
    mla,
    DeserializationError,
    MLAError,
    "Deserialization error. May happens when starting from a wrong offset / version mismatch"
);
create_exception!(
    mla,
    SerializationError,
    MLAError,
    "Serialization error. May happens on I/O errors"
);
create_exception!(
    mla,
    MissingMetadata,
    MLAError,
    "Missing metadata (usually means the footer has not been correctly read, a repair might be needed)"
);
create_exception!(
    mla,
    BadAPIArgument,
    MLAError,
    "Error returned on API call with incorrect argument"
);
create_exception!(
    mla,
    EndOfStream,
    MLAError,
    "End of stream reached, no more data should be expected"
);
create_exception!(
    mla,
    ConfigError,
    MLAError,
    "An error happens in the configuration"
);
create_exception!(mla, DuplicateFilename, MLAError, "Filename already used");
create_exception!(
    mla,
    AuthenticatedDecryptionWrongTag,
    MLAError,
    "Wrong tag while decrypting authenticated data"
);
create_exception!(
    mla,
    HKDFInvalidKeyLength,
    MLAError,
    "Unable to expand while using the HKDF"
);
<<<<<<< HEAD
create_exception!(mla, HPKEError, MLAError, "Error during HPKE computation");
=======
create_exception!(
    mla,
    HPKEError,
    MLAError,
    "Error during HPKE computation"
);
create_exception!(
    mla,
    InvalidLastTag,
    MLAError,
    "Wrong last block tag"
);
>>>>>>> 00d9d01a

// Convert potentials errors to the wrapped type

impl From<mla::errors::Error> for WrappedError {
    fn from(err: mla::errors::Error) -> Self {
        WrappedError::WrappedMLA(err)
    }
}

impl From<mla::errors::ConfigError> for WrappedError {
    fn from(err: mla::errors::ConfigError) -> Self {
        WrappedError::WrappedMLA(mla::errors::Error::ConfigError(err))
    }
}

impl From<std::io::Error> for WrappedError {
    fn from(err: std::io::Error) -> Self {
        WrappedError::WrappedPy(err.into())
    }
}

impl From<PyErr> for WrappedError {
    fn from(err: PyErr) -> Self {
        WrappedError::WrappedPy(err)
    }
}

/// Convert back the wrapped type to Python errors
impl From<WrappedError> for PyErr {
    fn from(err: WrappedError) -> PyErr {
        match err {
<<<<<<< HEAD
            WrappedError::WrappedMLA(inner_err) => match inner_err {
                mla::errors::Error::IOError(err) => {
                    PyErr::new::<pyo3::exceptions::PyIOError, _>(err)
                }
                mla::errors::Error::AssertionError(msg) => {
                    PyErr::new::<pyo3::exceptions::PyAssertionError, _>(msg)
                }
                mla::errors::Error::WrongMagic => {
                    PyErr::new::<WrongMagic, _>("Wrong magic, must be \"MLA\"")
                }
                mla::errors::Error::UnsupportedVersion => {
                    PyErr::new::<UnsupportedVersion, _>("Unsupported version, must be 1")
                }
                mla::errors::Error::InvalidKeyFormat => PyErr::new::<InvalidKeyFormat, _>(
                    "Supplied MLA key is not in the expected format",
                ),
                mla::errors::Error::WrongBlockSubFileType => {
                    PyErr::new::<WrongBlockSubFileType, _>(
                        "Wrong BlockSubFile magic has been encountered. Is the deserializion tarting at the beginning of a block?",
                    )
                }
                mla::errors::Error::UTF8ConversionError(err) => {
                    PyErr::new::<UTF8ConversionError, _>(err)
                }
                mla::errors::Error::FilenameTooLong => PyErr::new::<FilenameTooLong, _>(
                    "Filenames have a limited size `FILENAME_MAX_SIZE`",
                ),
                mla::errors::Error::WrongArchiveWriterState {
                    current_state,
                    expected_state,
                } => PyErr::new::<WrongArchiveWriterState, _>(format!(
                    "The writer state is not in the expected state for the current operation. Current state: {:?}, expected state: {:?}",
                    current_state, expected_state
                )),
                mla::errors::Error::WrongReaderState(msg) => PyErr::new::<WrongReaderState, _>(msg),
                mla::errors::Error::WrongWriterState(msg) => PyErr::new::<WrongWriterState, _>(msg),
                mla::errors::Error::RandError(err) => {
                    PyErr::new::<RandError, _>(format!("{:}", err))
                }
                mla::errors::Error::PrivateKeyNeeded => PyErr::new::<PrivateKeyNeeded, _>(
                    "A Private Key is required to decrypt the encrypted cipher key",
                ),
                mla::errors::Error::DeserializationError => PyErr::new::<DeserializationError, _>(
                    "Deserialization error. May happens when starting from a wrong offset / version mismatch",
                ),
                mla::errors::Error::SerializationError => PyErr::new::<SerializationError, _>(
                    "Serialization error. May happens on I/O errors",
                ),
                mla::errors::Error::MissingMetadata => PyErr::new::<MissingMetadata, _>(
                    "Missing metadata (usually means the footer has not been correctly read, a repair might be needed)",
                ),
                mla::errors::Error::BadAPIArgument(msg) => PyErr::new::<BadAPIArgument, _>(msg),
                mla::errors::Error::EndOfStream => PyErr::new::<EndOfStream, _>(
                    "End of stream reached, no more data should be expected",
                ),
                mla::errors::Error::ConfigError(err) => {
                    PyErr::new::<ConfigError, _>(format!("{:}", err))
                }
                mla::errors::Error::DuplicateFilename => {
                    PyErr::new::<DuplicateFilename, _>("Filename already used")
                }
                mla::errors::Error::AuthenticatedDecryptionWrongTag => {
                    PyErr::new::<AuthenticatedDecryptionWrongTag, _>(
                        "Wrong tag while decrypting authenticated data",
                    )
                }
                mla::errors::Error::HKDFInvalidKeyLength => {
                    PyErr::new::<HKDFInvalidKeyLength, _>("Unable to expand while using the HKDF")
                }
                mla::errors::Error::HPKEError(msg) => {
                    PyErr::new::<HPKEError, _>(format!("{:}", msg))
=======
            WrappedError::WrappedMLA(inner_err) => {
                match inner_err {
                    mla::errors::Error::IOError(err) => PyErr::new::<pyo3::exceptions::PyIOError, _>(err),
                    mla::errors::Error::AssertionError(msg) => PyErr::new::<pyo3::exceptions::PyAssertionError, _>(msg),
                    mla::errors::Error::WrongMagic => PyErr::new::<WrongMagic, _>("Wrong magic, must be \"MLA\""),
                    mla::errors::Error::UnsupportedVersion => PyErr::new::<UnsupportedVersion, _>("Unsupported version, must be 1"),
                    mla::errors::Error::InvalidKeyFormat => PyErr::new::<InvalidKeyFormat, _>("Supplied MLA key is not in the expected format"),
                    mla::errors::Error::WrongBlockSubFileType => PyErr::new::<WrongBlockSubFileType, _>("Wrong BlockSubFile magic has been encountered. Is the deserializion tarting at the beginning of a block?"),
                    mla::errors::Error::UTF8ConversionError(err) => PyErr::new::<UTF8ConversionError, _>(err),
                    mla::errors::Error::FilenameTooLong => PyErr::new::<FilenameTooLong, _>("Filenames have a limited size `FILENAME_MAX_SIZE`"),
                    mla::errors::Error::WrongArchiveWriterState { current_state, expected_state } => PyErr::new::<WrongArchiveWriterState, _>(format!("The writer state is not in the expected state for the current operation. Current state: {:?}, expected state: {:?}", current_state, expected_state)),
                    mla::errors::Error::WrongReaderState(msg) => PyErr::new::<WrongReaderState, _>(msg),
                    mla::errors::Error::WrongWriterState(msg) => PyErr::new::<WrongWriterState, _>(msg),
                    mla::errors::Error::RandError(err) => PyErr::new::<RandError, _>(format!("{:}", err)),
                    mla::errors::Error::PrivateKeyNeeded => PyErr::new::<PrivateKeyNeeded, _>("A Private Key is required to decrypt the encrypted cipher key"),
                    mla::errors::Error::DeserializationError => PyErr::new::<DeserializationError, _>("Deserialization error. May happens when starting from a wrong offset / version mismatch"),
                    mla::errors::Error::SerializationError => PyErr::new::<SerializationError, _>("Serialization error. May happens on I/O errors"),
                    mla::errors::Error::MissingMetadata => PyErr::new::<MissingMetadata, _>("Missing metadata (usually means the footer has not been correctly read, a repair might be needed)"),
                    mla::errors::Error::BadAPIArgument(msg) => PyErr::new::<BadAPIArgument, _>(msg),
                    mla::errors::Error::EndOfStream => PyErr::new::<EndOfStream, _>("End of stream reached, no more data should be expected"),
                    mla::errors::Error::ConfigError(err) => PyErr::new::<ConfigError, _>(format!("{:}", err)),
                    mla::errors::Error::DuplicateFilename => PyErr::new::<DuplicateFilename, _>("Filename already used"),
                    mla::errors::Error::AuthenticatedDecryptionWrongTag => PyErr::new::<AuthenticatedDecryptionWrongTag, _>("Wrong tag while decrypting authenticated data"),
                    mla::errors::Error::HKDFInvalidKeyLength => PyErr::new::<HKDFInvalidKeyLength, _>("Unable to expand while using the HKDF"),
                    mla::errors::Error::HPKEError(msg) => PyErr::new::<HPKEError, _>(format!("{:}", msg)),
                    mla::errors::Error::InvalidLastTag(msg) => PyErr::new::<InvalidLastTag, _>(format!("{:}", msg)),
>>>>>>> 00d9d01a
                }
            },
            WrappedError::WrappedPy(inner_err) => inner_err,
        }
    }
}
// -------- mla.FileMetadata --------

#[pyclass]
struct FileMetadata {
    size: Option<u64>,
    hash: Option<[u8; 32]>,
}

#[pymethods]
impl FileMetadata {
    #[getter]
    fn size(&self) -> Option<u64> {
        self.size
    }

    #[getter]
    fn hash(&self) -> Option<Cow<[u8]>> {
        self.hash.as_ref().map(|h| Cow::Borrowed::<[u8]>(h))
    }

    fn __repr__(&self) -> String {
        format!("<FileMetadata size={:?} hash={:?}>", self.size, self.hash)
    }
}

// -------- mla.PublicKeys --------

/// Represents multiple ECC and MLKEM Public Keys
///
/// Instanciate with path (as string) or data (as bytes)
/// PEM and DER format are supported
///
/// Example:
/// ```python
/// pkeys = PublicKeys("/path/to/key.pem", b"""
/// -----BEGIN PUBLIC KEY-----
/// ...
/// -----END PUBLIC KEY-----
/// """)
/// ```
#[derive(Clone)]
struct PublicKeysInner {
    keys: Vec<HybridPublicKey>,
}

#[pyclass]
struct PublicKeys {
    inner: Mutex<PublicKeysInner>,
}

impl Clone for PublicKeys {
    fn clone(&self) -> Self {
        let inner = self.inner.lock().expect("Mutex poisoned").clone();
        PublicKeys {
            inner: Mutex::new(inner),
        }
    }
}

#[pymethods]
impl PublicKeys {
    #[new]
    #[pyo3(signature = (*args))]
    fn new(args: &Bound<PyTuple>) -> Result<Self, WrappedError> {
        let mut keys = Vec::new();

        for element in args {
            // String argument: this is a path
            // "/path/to/public.pem"
            if let Ok(path) = element.downcast::<PyString>() {
                let mut file = File::open(path.to_string())?;
                // Load the the ECC and MLKEM keys in-memory and parse it
                let mut buf = Vec::new();
                file.read_to_end(&mut buf)?;
                keys.push(
                    parse_mlakey_pubkey(&buf).map_err(|_| mla::errors::Error::InvalidKeyFormat)?,
                );
            } else if let Ok(data) = element.downcast::<PyBytes>() {
                keys.push(
                    parse_mlakey_pubkey(&data[..])
                        .map_err(|_| mla::errors::Error::InvalidKeyFormat)?,
                );
            } else {
                return Err(
                    PyTypeError::new_err("Expect a path (as a string) or data (as bytes)").into(),
                );
            }
        }
        Ok(Self {
            inner: Mutex::new(PublicKeysInner { keys }),
        })
    }

    /// DER representation of keys
    #[getter]
    fn keys(&self) -> Vec<Cow<[u8]>> {
        self.inner
            .lock()
            .expect("Mutex poisoned")
            .keys
            .iter()
            .map(|pubkey| {
                let mut result = Vec::new();
                result.extend(pubkey.public_key_ecc.to_bytes());
                result.extend(pubkey.public_key_ml.as_bytes());
                Cow::Owned(result)
            })
            //Cow::Owned(Vec::from(pubkey.public_key_ecc.to_bytes())))
            .collect()
    }
}

// -------- mla.PrivateKeys --------

/// Represents multiple ECC and MLKEM Private Keys
///
/// Instanciate with path (as string) or data (as bytes)
/// PEM and DER format are supported
///
/// Example:
/// ```python
/// pkeys = PrivateKeys("/path/to/key.pem", b"""
/// -----BEGIN PRIVATE KEY-----
/// ...
/// -----END PRIVATE KEY-----
/// """)
/// ```
#[derive(Clone)]
struct PrivateKeysInner {
    keys: Vec<HybridPrivateKey>,
}

#[pyclass]
struct PrivateKeys {
    inner: Mutex<PrivateKeysInner>,
}

impl Clone for PrivateKeys {
    fn clone(&self) -> Self {
        let inner = self.inner.lock().expect("Mutex poisoned").clone();
        PrivateKeys {
            inner: Mutex::new(inner),
        }
    }
}

#[pymethods]
impl PrivateKeys {
    #[new]
    #[pyo3(signature = (*args))]
    fn new(args: &Bound<PyTuple>) -> Result<Self, WrappedError> {
        let mut keys: Vec<HybridPrivateKey> = Vec::new();

        for element in args {
            // String argument: this is a path
            // "/path/to/public.pem"
            if let Ok(path) = element.downcast::<PyString>() {
                let mut file = File::open(path.to_string())?;
                // Load the the ECC and MLKEM keys in-memory and parse it
                let mut buf = Vec::new();
                file.read_to_end(&mut buf)?;

                keys.push(
                    parse_mlakey_privkey(&buf).map_err(|_| mla::errors::Error::InvalidKeyFormat)?,
                );
            } else if let Ok(data) = element.downcast::<PyBytes>() {
                keys.push(
                    parse_mlakey_privkey(&data[..])
                        .map_err(|_| mla::errors::Error::InvalidKeyFormat)?,
                );
            } else {
                return Err(
                    PyTypeError::new_err("Expect a path (as a string) or data (as bytes)").into(),
                );
            }
        }
        Ok(Self {
            inner: Mutex::new(PrivateKeysInner { keys }),
        })
    }

    /// DER representation of keys
    /// :warning: This keys must be kept secrets!
    #[getter]
    fn keys(&self) -> Vec<Cow<[u8]>> {
        self.inner
            .lock()
            .expect("Mutex poisoned")
            .keys
            .iter()
            .map(|privkey| {
                let mut result = Vec::new();
                result.extend(privkey.private_key_ecc.to_bytes());
                result.extend(privkey.private_key_ml.as_bytes());
                Cow::Owned(result)
            })
            .collect()
    }
}

// -------- mla.ConfigWriter --------

// from mla::layers::DEFAULT_COMPRESSION_LEVEL
const DEFAULT_COMPRESSION_LEVEL: u32 = 5;

// This class keep the values of configured object, and can be used to produce an actual
// `ArchiveWriterConfig`. That way, it can be used to produced many of them, as they are
// consumed during the `ArchiveWriter` init (to avoid reusing cryptographic materials)
struct WriterConfigInner {
    layers: Layers,
    compression_level: u32,
    public_keys: Option<PublicKeys>,
}

#[pyclass]
struct WriterConfig {
    inner: Mutex<WriterConfigInner>,
}

#[pymethods]
impl WriterConfig {
    #[new]
    #[pyo3(signature = (layers=None, compression_level=DEFAULT_COMPRESSION_LEVEL, public_keys=None))]
    fn new(
        layers: Option<u8>,
        compression_level: u32,
        public_keys: Option<PublicKeys>,
    ) -> Result<Self, WrappedError> {
        // Check parameters
        let layers = match layers {
            Some(layers_enabled) => Layers::from_bits(layers_enabled).ok_or(
                mla::errors::Error::BadAPIArgument("Unknown layers".to_string()),
            )?,
            None => Layers::DEFAULT,
        };

        // Check compression level is correct using a fake object
        ArchiveWriterConfig::new().with_compression_level(compression_level)?;

        Ok(WriterConfig {
            inner: Mutex::new(WriterConfigInner {
                layers,
                compression_level,
                public_keys,
            }),
        })
    }

    #[getter]
    fn layers(&self) -> u8 {
        self.inner.lock().expect("Mutex poisoned").layers.bits()
    }

    /// Enable a layer
    fn enable_layer(slf: PyRefMut<Self>, layer: u8) -> Result<PyRefMut<Self>, WrappedError> {
        let layer = Layers::from_bits(layer).ok_or(mla::errors::Error::BadAPIArgument(
            "Unknown layer".to_string(),
        ))?;
        slf.inner.lock().expect("Mutex poisoned").layers |= layer;
        Ok(slf)
    }

    /// Disable a layer
    fn disable_layer(slf: PyRefMut<Self>, layer: u8) -> Result<PyRefMut<Self>, WrappedError> {
        let layer = Layers::from_bits(layer).ok_or(mla::errors::Error::BadAPIArgument(
            "Unknown layer".to_string(),
        ))?;
        slf.inner.lock().expect("Mutex poisoned").layers &= !layer;
        Ok(slf)
    }

    /// Set several layers at once
    fn set_layers(slf: PyRefMut<Self>, layers: u8) -> Result<PyRefMut<Self>, WrappedError> {
        slf.inner.lock().expect("Mutex poisoned").layers = Layers::from_bits(layers).ok_or(
            mla::errors::Error::BadAPIArgument("Unknown layer".to_string()),
        )?;
        Ok(slf)
    }

    /// Set the compression level
    /// compression level (0-11); bigger values cause denser, but slower compression
    fn with_compression_level(
        slf: PyRefMut<Self>,
        compression_level: u32,
    ) -> Result<PyRefMut<Self>, WrappedError> {
        // Check compression level is correct using a fake object
        ArchiveWriterConfig::new().with_compression_level(compression_level)?;

        slf.inner.lock().expect("Mutex poisoned").compression_level = compression_level;
        Ok(slf)
    }

    #[getter]
    fn compression_level(&self) -> u32 {
        self.inner.lock().expect("Mutex poisoned").compression_level
    }

    /// Set public keys
    fn set_public_keys(
        slf: PyRefMut<Self>,
        public_keys: PublicKeys,
    ) -> Result<PyRefMut<Self>, WrappedError> {
        slf.inner.lock().expect("Mutex poisoned").public_keys = Some(public_keys);
        Ok(slf)
    }

    #[getter]
    fn get_public_keys(&self) -> Option<PublicKeys> {
        self.inner
            .lock()
            .expect("Mutex poisoned")
            .public_keys
            .clone()
    }
}

impl WriterConfig {
    /// Create an `ArchiveWriterConfig` out of the python object
    fn to_archive_writer_config(&self) -> Result<ArchiveWriterConfig, WrappedError> {
        let mut config = ArchiveWriterConfig::new();
        let inner = self.inner.lock().expect("Mutex poisoned");
        config.set_layers(inner.layers);
        config.with_compression_level(inner.compression_level)?;
        if let Some(ref public_keys) = inner.public_keys {
            config.add_public_keys(&public_keys.inner.lock().expect("Mutex poisoned").keys);
        }
        Ok(config)
    }
}

// -------- mla.ConfigReader --------

// This class keep the values of configured object, and can be used to produce an actual
// `ArchiveReaderConfig`. That way, it can be used to produced many of them, as they are
// consumed during the `ArchiveReader` init
struct ReaderConfigInner {
    private_keys: Option<PrivateKeys>,
}

#[pyclass]
struct ReaderConfig {
    inner: Mutex<ReaderConfigInner>,
}

#[pymethods]
impl ReaderConfig {
    #[new]
    #[pyo3(signature = (private_keys=None))]
    fn new(private_keys: Option<PrivateKeys>) -> Self {
        ReaderConfig {
            inner: Mutex::new(ReaderConfigInner { private_keys }),
        }
    }

    /// Set private keys
    fn set_private_keys(
        slf: PyRefMut<Self>,
        private_keys: PrivateKeys,
    ) -> Result<PyRefMut<Self>, WrappedError> {
        slf.inner.lock().expect("Mutex poisoned").private_keys = Some(private_keys);
        Ok(slf)
    }

    #[getter]
    fn private_keys(&self) -> Option<PrivateKeys> {
        self.inner
            .lock()
            .expect("Mutex poisoned")
            .private_keys
            .clone()
    }
}

impl ReaderConfig {
    /// Create an `ArchiveReaderConfig` out of the python object
    fn to_archive_reader_config(&self) -> Result<ArchiveReaderConfig, WrappedError> {
        let mut config = ArchiveReaderConfig::new();
        if let Some(ref private_keys) = self.inner.lock().expect("Mutex poisoned").private_keys {
            config.add_private_keys(&private_keys.inner.lock().expect("Mutex poisoned").keys);
            config.layers_enabled |= Layers::ENCRYPT;
        }
        Ok(config)
    }
}

// -------- mla.MLAFile --------

/// `ArchiveWriter` is a generic type. To avoid generating several Python implementation
/// (see https://pyo3.rs/v0.20.2/class.html#no-generic-parameters), this enum explicitely
/// instanciate `ArchiveWriter` for common & expected types
///
/// Additionnaly, as the GC in Python might drop objects at any time, we need to use
/// `'static` lifetime for the writer. This should not be a problem as the writer is not
/// supposed to be used after the drop of the parent object
/// (see https://pyo3.rs/v0.20.2/class.html#no-lifetime-parameters)
enum ExplicitWriters {
    FileWriter(ArchiveWriter<'static, std::fs::File>),
}

/// Wrap calls to the inner type
impl ExplicitWriters {
    fn finalize(&mut self) -> Result<(), mla::errors::Error> {
        match self {
            ExplicitWriters::FileWriter(writer) => {
                writer.finalize()?;
                Ok(())
            }
        }
    }

    fn add_file<R: Read>(
        &mut self,
        key: &str,
        size: u64,
        reader: &mut R,
    ) -> Result<(), mla::errors::Error> {
        match self {
            ExplicitWriters::FileWriter(writer) => {
                writer.add_file(key, size, reader)?;
                Ok(())
            }
        }
    }

    fn start_file(&mut self, key: &str) -> Result<u64, mla::errors::Error> {
        match self {
            ExplicitWriters::FileWriter(writer) => writer.start_file(key),
        }
    }

    fn append_file_content(
        &mut self,
        id: u64,
        size: usize,
        data: &[u8],
    ) -> Result<(), mla::errors::Error> {
        match self {
            ExplicitWriters::FileWriter(writer) => {
                writer.append_file_content(id, size as u64, data)
            }
        }
    }

    fn end_file(&mut self, id: u64) -> Result<(), mla::errors::Error> {
        match self {
            ExplicitWriters::FileWriter(writer) => writer.end_file(id),
        }
    }
}

/// See `ExplicitWriters` for details
enum ExplicitReaders {
    FileReader(ArchiveReader<'static, std::fs::File>),
}

/// Wrap calls to the inner type
impl ExplicitReaders {
    fn list_files(&self) -> Result<impl Iterator<Item = &String>, mla::errors::Error> {
        match self {
            ExplicitReaders::FileReader(reader) => reader.list_files(),
        }
    }
}

/// Opening Mode for a MLAFile
enum OpeningModeInner {
    Read(ExplicitReaders),
    Write(Box<ExplicitWriters>),
}

pub struct MLAFileInner {
    /// Wrapping over the rust object, depending on the opening mode
    inner: OpeningModeInner,
    /// Path of the file, used for messages
    path: String,
}

#[pyclass]
struct MLAFile {
    inner: Mutex<MLAFileInner>,
}

impl MLAFile {
    /// Used to check whether the opening mode is the expected one, and unwrap it
    /// return a BadAPI argument error if not
    /// ```text
    /// self.with_reader(|inner| {});
    /// ```
    fn with_reader<F, R>(&self, f: F) -> Result<R, WrappedError>
    where
        F: FnOnce(&mut ExplicitReaders) -> Result<R, WrappedError>,
    {
        let mut inner_lock = self.inner.lock().expect("Mutex poisoned");
        match &mut inner_lock.inner {
            OpeningModeInner::Read(inner) => f(inner),
            _ => Err(mla::errors::Error::BadAPIArgument(
                "This API is only callable in Read mode".to_string(),
            )
            .into()),
        }
    }

    /// Used to check whether the opening mode is the expected one, and unwrap it
    /// return a BadAPI argument error if not
    /// ```text
    /// self.with_writer|inner| {});
    /// ```
    fn with_writer<F, R>(&self, f: F) -> Result<R, WrappedError>
    where
        F: FnOnce(&mut ExplicitWriters) -> Result<R, WrappedError>,
    {
        let mut inner_lock = self.inner.lock().expect("Mutex poisoned");
        match &mut inner_lock.inner {
            OpeningModeInner::Write(inner) => f(inner),
            _ => Err(mla::errors::Error::BadAPIArgument(
                "This API is only callable in Write mode".to_string(),
            )
            .into()),
        }
    }
}

#[pymethods]
impl MLAFile {
    #[new]
    #[pyo3(signature = (path, mode="r", config=None))]
    fn new(
        path: &str,
        mode: &str,
        config: Option<&Bound<'_, PyAny>>,
    ) -> Result<Self, WrappedError> {
        match mode {
            "r" => {
                let rconfig = match config {
                    Some(config) => {
                        // Must be a ReaderConfig
                        config
                            .extract::<PyRef<ReaderConfig>>()?
                            .to_archive_reader_config()?
                    }
                    None => ArchiveReaderConfig::new(),
                };
                let input_file = std::fs::File::open(path)?;
                let arch_reader = ArchiveReader::from_config(input_file, rconfig)?;
                Ok(MLAFile {
                    inner: Mutex::new(MLAFileInner {
                        inner: OpeningModeInner::Read(ExplicitReaders::FileReader(arch_reader)),
                        path: path.to_string(),
                    }),
                })
            }
            "w" => {
                let wconfig = match config {
                    Some(config) => {
                        // Must be a WriterConfig
                        config
                            .extract::<PyRef<WriterConfig>>()?
                            .to_archive_writer_config()?
                    }
                    None => ArchiveWriterConfig::new(),
                };
                let output_file = std::fs::File::create(path)?;
                let arch_writer = ArchiveWriter::from_config(output_file, wconfig)?;
                Ok(MLAFile {
                    inner: Mutex::new(MLAFileInner {
                        inner: OpeningModeInner::Write(Box::new(ExplicitWriters::FileWriter(
                            arch_writer,
                        ))),
                        path: path.to_string(),
                    }),
                })
            }
            _ => Err(mla::errors::Error::BadAPIArgument(format!(
                "Unknown mode {}, use 'r' or 'w'",
                mode
            ))
            .into()),
        }
    }

    fn __repr__(&self) -> String {
        let inner = self.inner.lock().expect("Mutex poisoned");
        format!(
            "<MLAFile path='{:}' mode='{:}'>",
            inner.path,
            match inner.inner {
                OpeningModeInner::Read(_) => "r",
                OpeningModeInner::Write(_) => "w",
            }
        )
    }

    /// Return the list of files in the archive
    fn keys(&self) -> Result<Vec<String>, WrappedError> {
        self.with_reader(|inner| Ok(inner.list_files()?.map(|x| x.to_string()).collect()))
    }

    /// Return the list of the files in the archive, along with metadata
    /// If `include_size` is set, the size will be included in the metadata
    /// If `include_hash` is set, the hash (SHA256) will be included in the metadata
    ///
    /// Example:
    /// ```python
    /// metadatas = archive.list_files(include_size=True, include_hash=True)
    /// for fname, metadata in metadatas.items():
    ///    print(f"File {fname} has size {metadata.size} and hash {metadata.hash}")
    /// ```
    #[pyo3(signature = (include_size=false, include_hash=false))]
    fn list_files(
        &mut self,
        include_size: bool,
        include_hash: bool,
    ) -> Result<HashMap<String, FileMetadata>, WrappedError> {
        self.with_reader(|inner| {
            let mut output = HashMap::new();
            let iter: Vec<String> = inner.list_files()?.cloned().collect();
            for fname in iter {
                let mut metadata = FileMetadata {
                    size: None,
                    hash: None,
                };
                match inner {
                    ExplicitReaders::FileReader(reader) => {
                        if include_size {
                            metadata.size = Some(
                                reader
                                    .get_file(fname.clone())?
                                    .ok_or(PyRuntimeError::new_err(format!(
                                        "File {} not found",
                                        fname
                                    )))?
                                    .size,
                            );
                        }
                        if include_hash {
                            metadata.hash = Some(reader.get_hash(&fname)?.ok_or(
                                PyRuntimeError::new_err(format!("File {} not found", fname)),
                            )?);
                        }
                    }
                }
                output.insert(fname.to_string(), metadata);
            }
            Ok(output)
        })
    }

    /// Return whether the file is in the archive
    fn __contains__(&self, key: &str) -> Result<bool, WrappedError> {
        self.with_reader(|inner| Ok(inner.list_files()?.any(|x| x == key)))
    }

    /// Return the content of a file as bytes
    fn __getitem__(&mut self, key: &str) -> Result<Cow<[u8]>, WrappedError> {
        self.with_reader(|inner| match inner {
            ExplicitReaders::FileReader(reader) => {
                let mut buf = Vec::new();
                let file = reader.get_file(key.to_string())?;
                if let Some(mut archive_file) = file {
                    archive_file.data.read_to_end(&mut buf)?;
                    Ok(Cow::Owned(buf))
                } else {
                    Err(PyKeyError::new_err(format!("File {} not found", key)).into())
                }
            }
        })
    }

    /// Add a file to the archive
    fn __setitem__(&mut self, key: &str, value: &[u8]) -> Result<(), WrappedError> {
        self.with_writer(|writer| match writer {
            ExplicitWriters::FileWriter(writer) => {
                let mut reader = std::io::Cursor::new(value);
                writer.add_file(key, value.len() as u64, &mut reader)?;
                Ok(())
            }
        })
    }

    /// Return the number of file in the archive
    fn __len__(&self) -> Result<usize, WrappedError> {
        self.with_reader(|inner| Ok(inner.list_files()?.count()))
    }

    /// Finalize the archive creation. This API *must* be called or essential records will no be written
    /// An archive can only be finalized once
    fn finalize(&mut self) -> Result<(), WrappedError> {
        self.with_writer(|writer| writer.finalize().map_err(WrappedError::from))
    }

    // Context management protocol (PEP 0343)
    // https://docs.python.org/3/reference/datamodel.html#context-managers
    fn __enter__(slf: PyRef<Self>) -> PyRef<Self> {
        slf
    }

    // cf. https://pyo3.rs/v0.22.5/function/signature
    #[pyo3(signature = (exc_type=None, _exc_value=None, _traceback=None))]
    fn __exit__(
        &mut self,
        exc_type: Option<&Bound<'_, PyAny>>,
        _exc_value: Option<&Bound<'_, PyAny>>,
        _traceback: Option<&Bound<'_, PyAny>>,
    ) -> Result<bool, WrappedError> {
        if exc_type.is_some() {
            // An exception occured, let it be raised again
            return Ok(false);
        }

        match self.inner.lock().expect("Mutex poisoned").inner {
            OpeningModeInner::Read(_) => {
                // Nothing to do, dropping this object should close the inner stream
            }
            OpeningModeInner::Write(ref mut writer) => {
                // Finalize. If an exception occured, raise it
                writer.finalize()?;
            }
        }
        Ok(false)
    }

    /// alias for io.BufferedIOBase
    // Purpose: only one import
    #[classattr]
    fn _buffered_type(py: Python) -> PyResult<Py<PyType>> {
        py.import("io")?.getattr("BufferedIOBase")?.extract()
    }

    /// Write an archive file to @dest, which can be:
    /// - a string, corresponding to the output path
    /// - a writable BufferedIOBase object (file-object like)
    /// If a BufferedIOBase object is provided, the size of the chunck passed to `.write` can be adjusted
    /// through @chunk_size (default to 4MB)
    ///
    /// Example:
    /// ```python
    /// with open("/path/to/extract/file1", "wb") as f:
    ///     archive.write_file_to("file1", f)
    /// ```
    /// Or
    /// ```python
    /// archive.write_file_to("file1", "/path/to/extract/file1")
    /// ```
    #[pyo3(signature = (key, dest, chunk_size=4194304))]
    fn write_file_to(
        &mut self,
        py: Python,
        key: &str,
        dest: &Bound<PyAny>,
        chunk_size: usize,
    ) -> Result<(), WrappedError> {
        self.with_reader(|reader| {
            let archive_file = match reader {
                ExplicitReaders::FileReader(reader) => reader.get_file(key.to_string())?,
            };

            if let Ok(dest) = dest.downcast::<PyString>() {
                let mut output = std::fs::File::create(dest.to_string())?;
                io::copy(&mut archive_file.unwrap().data, &mut output)?;
            } else if dest.is_instance(&py.get_type::<MLAFile>().getattr("_buffered_type")?)? {
                let src = &mut archive_file.unwrap().data;
                let mut buf = Vec::from_iter(std::iter::repeat_n(0, chunk_size));
                while let Ok(n) = src.read(&mut buf) {
                    if n == 0 {
                        break;
                    }
                    dest.call_method1("write", (&buf[..n],))?;
                }
            } else {
                return Err(PyTypeError::new_err(
                    "Expected a string or a file-object like (subclass of io.RawIOBase)",
                )
                .into());
            }
            Ok(())
        })
    }

    /// Add a file to an archive from @src, which can be:
    /// - a string, corresponding to the input path
    /// - a readable BufferedIOBase object (file-object like)
    /// If a BufferedIOBase object is provided, the size of the chunck passed to `.read` can be adjusted
    /// through @chunk_size (default to 4MB)
    ///
    /// Example:
    /// ```python
    /// archive.add_file_from("file1", "/path/to/file1")
    /// ```
    /// Or
    /// ```python
    /// with open("/path/to/file1", "rb") as f:
    ///    archive.add_file_from("file1", f)
    /// ```
    #[pyo3(signature = (key, src, chunk_size=4194304))]
    fn add_file_from(
        &mut self,
        py: Python,
        key: &str,
        src: &Bound<PyAny>,
        chunk_size: usize,
    ) -> Result<(), WrappedError> {
        self.with_writer(|writer| {
            if let Ok(src) = src.downcast::<PyString>() {
                let mut input = std::fs::File::open(src.to_string())?;
                writer.add_file(key, input.metadata()?.len(), &mut input)?;
            } else if src.is_instance(&py.get_type::<MLAFile>().getattr("_buffered_type")?)? {
                let id = writer.start_file(key)?;
                loop {
                    let py_bytes = src
                        .call_method1("read", (chunk_size,))?
                        .extract::<Py<PyBytes>>()?;
                    let data = py_bytes.as_bytes(py);
                    if data.is_empty() {
                        break;
                    }
                    writer.append_file_content(id, data.len(), data)?;
                }
                writer.end_file(id)?;
            } else {
                return Err(PyTypeError::new_err(
                    "Expected a string or a file-object like (subclass of io.RawIOBase)",
                )
                .into());
            }
            Ok(())
        })
    }
}

// -------- Python module instanciation --------

/// Instanciate the Python module
#[pymodule]
#[pyo3(name = "mla")]
fn pymla(py: Python, m: &Bound<'_, PyModule>) -> PyResult<()> {
    // Classes
    m.add_class::<MLAFile>()?;
    m.add_class::<FileMetadata>()?;
    m.add_class::<WriterConfig>()?;
    m.add_class::<PublicKeys>()?;
    m.add_class::<PrivateKeys>()?;
    m.add_class::<ReaderConfig>()?;

    // Exceptions
    m.add("MLAError", py.get_type::<MLAError>())?;
    m.add("WrongMagic", py.get_type::<WrongMagic>())?;
    m.add("UnsupportedVersion", py.get_type::<UnsupportedVersion>())?;
    m.add("InvalidKeyFormat", py.get_type::<InvalidKeyFormat>())?;
    m.add(
        "WrongBlockSubFileType",
        py.get_type::<WrongBlockSubFileType>(),
    )?;
    m.add("UTF8ConversionError", py.get_type::<UTF8ConversionError>())?;
    m.add("FilenameTooLong", py.get_type::<FilenameTooLong>())?;
    m.add(
        "WrongArchiveWriterState",
        py.get_type::<WrongArchiveWriterState>(),
    )?;
    m.add("WrongReaderState", py.get_type::<WrongReaderState>())?;
    m.add("WrongWriterState", py.get_type::<WrongWriterState>())?;
    m.add("RandError", py.get_type::<RandError>())?;
    m.add("PrivateKeyNeeded", py.get_type::<PrivateKeyNeeded>())?;
    m.add(
        "DeserializationError",
        py.get_type::<DeserializationError>(),
    )?;
    m.add("SerializationError", py.get_type::<SerializationError>())?;
    m.add("MissingMetadata", py.get_type::<MissingMetadata>())?;
    m.add("BadAPIArgument", py.get_type::<BadAPIArgument>())?;
    m.add("EndOfStream", py.get_type::<EndOfStream>())?;
    m.add("ConfigError", py.get_type::<ConfigError>())?;
    m.add("DuplicateFilename", py.get_type::<DuplicateFilename>())?;
    m.add(
        "AuthenticatedDecryptionWrongTag",
        py.get_type::<AuthenticatedDecryptionWrongTag>(),
    )?;
    m.add(
        "HKDFInvalidKeyLength",
        py.get_type::<HKDFInvalidKeyLength>(),
    )?;
<<<<<<< HEAD
    m.add("HPKEError", py.get_type::<HPKEError>())?;
=======
    m.add(
        "InvalidLastTag",
        py.get_type_bound::<InvalidLastTag>(),
    )?;
>>>>>>> 00d9d01a

    // Add constants
    m.add("LAYER_COMPRESS", Layers::COMPRESS.bits())?;
    m.add("LAYER_ENCRYPT", Layers::ENCRYPT.bits())?;
    m.add("LAYER_DEFAULT", Layers::DEFAULT.bits())?;
    m.add("LAYER_EMPTY", Layers::EMPTY.bits())?;
    m.add("DEFAULT_COMPRESSION_LEVEL", DEFAULT_COMPRESSION_LEVEL)?;
    Ok(())
}<|MERGE_RESOLUTION|>--- conflicted
+++ resolved
@@ -144,9 +144,6 @@
     MLAError,
     "Unable to expand while using the HKDF"
 );
-<<<<<<< HEAD
-create_exception!(mla, HPKEError, MLAError, "Error during HPKE computation");
-=======
 create_exception!(
     mla,
     HPKEError,
@@ -159,7 +156,6 @@
     MLAError,
     "Wrong last block tag"
 );
->>>>>>> 00d9d01a
 
 // Convert potentials errors to the wrapped type
 
@@ -191,7 +187,6 @@
 impl From<WrappedError> for PyErr {
     fn from(err: WrappedError) -> PyErr {
         match err {
-<<<<<<< HEAD
             WrappedError::WrappedMLA(inner_err) => match inner_err {
                 mla::errors::Error::IOError(err) => {
                     PyErr::new::<pyo3::exceptions::PyIOError, _>(err)
@@ -263,34 +258,9 @@
                 }
                 mla::errors::Error::HPKEError(msg) => {
                     PyErr::new::<HPKEError, _>(format!("{:}", msg))
-=======
-            WrappedError::WrappedMLA(inner_err) => {
-                match inner_err {
-                    mla::errors::Error::IOError(err) => PyErr::new::<pyo3::exceptions::PyIOError, _>(err),
-                    mla::errors::Error::AssertionError(msg) => PyErr::new::<pyo3::exceptions::PyAssertionError, _>(msg),
-                    mla::errors::Error::WrongMagic => PyErr::new::<WrongMagic, _>("Wrong magic, must be \"MLA\""),
-                    mla::errors::Error::UnsupportedVersion => PyErr::new::<UnsupportedVersion, _>("Unsupported version, must be 1"),
-                    mla::errors::Error::InvalidKeyFormat => PyErr::new::<InvalidKeyFormat, _>("Supplied MLA key is not in the expected format"),
-                    mla::errors::Error::WrongBlockSubFileType => PyErr::new::<WrongBlockSubFileType, _>("Wrong BlockSubFile magic has been encountered. Is the deserializion tarting at the beginning of a block?"),
-                    mla::errors::Error::UTF8ConversionError(err) => PyErr::new::<UTF8ConversionError, _>(err),
-                    mla::errors::Error::FilenameTooLong => PyErr::new::<FilenameTooLong, _>("Filenames have a limited size `FILENAME_MAX_SIZE`"),
-                    mla::errors::Error::WrongArchiveWriterState { current_state, expected_state } => PyErr::new::<WrongArchiveWriterState, _>(format!("The writer state is not in the expected state for the current operation. Current state: {:?}, expected state: {:?}", current_state, expected_state)),
-                    mla::errors::Error::WrongReaderState(msg) => PyErr::new::<WrongReaderState, _>(msg),
-                    mla::errors::Error::WrongWriterState(msg) => PyErr::new::<WrongWriterState, _>(msg),
-                    mla::errors::Error::RandError(err) => PyErr::new::<RandError, _>(format!("{:}", err)),
-                    mla::errors::Error::PrivateKeyNeeded => PyErr::new::<PrivateKeyNeeded, _>("A Private Key is required to decrypt the encrypted cipher key"),
-                    mla::errors::Error::DeserializationError => PyErr::new::<DeserializationError, _>("Deserialization error. May happens when starting from a wrong offset / version mismatch"),
-                    mla::errors::Error::SerializationError => PyErr::new::<SerializationError, _>("Serialization error. May happens on I/O errors"),
-                    mla::errors::Error::MissingMetadata => PyErr::new::<MissingMetadata, _>("Missing metadata (usually means the footer has not been correctly read, a repair might be needed)"),
-                    mla::errors::Error::BadAPIArgument(msg) => PyErr::new::<BadAPIArgument, _>(msg),
-                    mla::errors::Error::EndOfStream => PyErr::new::<EndOfStream, _>("End of stream reached, no more data should be expected"),
-                    mla::errors::Error::ConfigError(err) => PyErr::new::<ConfigError, _>(format!("{:}", err)),
-                    mla::errors::Error::DuplicateFilename => PyErr::new::<DuplicateFilename, _>("Filename already used"),
-                    mla::errors::Error::AuthenticatedDecryptionWrongTag => PyErr::new::<AuthenticatedDecryptionWrongTag, _>("Wrong tag while decrypting authenticated data"),
-                    mla::errors::Error::HKDFInvalidKeyLength => PyErr::new::<HKDFInvalidKeyLength, _>("Unable to expand while using the HKDF"),
-                    mla::errors::Error::HPKEError(msg) => PyErr::new::<HPKEError, _>(format!("{:}", msg)),
-                    mla::errors::Error::InvalidLastTag(msg) => PyErr::new::<InvalidLastTag, _>(format!("{:}", msg)),
->>>>>>> 00d9d01a
+                }
+                mla::errors::Error::InvalidLastTag => {
+                    PyErr::new::<InvalidLastTag, _>("Wrong last block tag")
                 }
             },
             WrappedError::WrappedPy(inner_err) => inner_err,
@@ -1177,14 +1147,11 @@
         "HKDFInvalidKeyLength",
         py.get_type::<HKDFInvalidKeyLength>(),
     )?;
-<<<<<<< HEAD
     m.add("HPKEError", py.get_type::<HPKEError>())?;
-=======
     m.add(
         "InvalidLastTag",
-        py.get_type_bound::<InvalidLastTag>(),
+        py.get_type::<InvalidLastTag>(),
     )?;
->>>>>>> 00d9d01a
 
     // Add constants
     m.add("LAYER_COMPRESS", Layers::COMPRESS.bits())?;
